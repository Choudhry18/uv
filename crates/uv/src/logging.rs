use std::fmt;
use std::path::PathBuf;
use std::str::FromStr;

use anyhow::Context;
use jiff::Timestamp;
use owo_colors::OwoColorize;
use tracing::{Event, Subscriber};
#[cfg(feature = "tracing-durations-export")]
use tracing_durations_export::{
    plot::PlotConfig, DurationsLayer, DurationsLayerBuilder, DurationsLayerDropGuard,
};
use tracing_subscriber::filter::Directive;
use tracing_subscriber::fmt::format::Writer;
use tracing_subscriber::fmt::{FmtContext, FormatEvent, FormatFields};
use tracing_subscriber::layer::SubscriberExt;
use tracing_subscriber::registry::LookupSpan;
use tracing_subscriber::util::SubscriberInitExt;
use tracing_subscriber::{EnvFilter, Layer, Registry};
use tracing_tree::time::Uptime;
use tracing_tree::HierarchicalLayer;

use uv_cli::ColorChoice;
use uv_static::EnvVars;

#[derive(Debug, Default, Clone, Copy, PartialEq, Eq)]
pub(crate) enum Level {
    #[default]
    Off,
    DebugUv,
    TraceUv,
    TraceAll,
}

/// Enum to set the log level for the file logs
// Discuss if we need to separate trace or debug and the hierarchical layer or not into different args (based on what the use cases are)
#[derive(Debug, Default, Clone, Copy, PartialEq, Eq)]
pub(crate) enum FileLogLevel {
    /// Write debug messages to the log file.
    #[default]
    DebugUv,
    TraceUv,
    TraceAll,
}
struct UvFormat {
    display_timestamp: bool,
    display_level: bool,
    show_spans: bool,
}

/// See <https://docs.rs/tracing-subscriber/0.3.18/src/tracing_subscriber/fmt/format/mod.rs.html#1026-1156>
impl<S, N> FormatEvent<S, N> for UvFormat
where
    S: Subscriber + for<'a> LookupSpan<'a>,
    N: for<'a> FormatFields<'a> + 'static,
{
    fn format_event(
        &self,
        ctx: &FmtContext<'_, S, N>,
        mut writer: Writer<'_>,
        event: &Event<'_>,
    ) -> fmt::Result {
        let meta = event.metadata();
        let ansi = writer.has_ansi_escapes();

        if self.display_timestamp {
            if ansi {
                write!(writer, "{} ", Timestamp::now().dimmed())?;
            } else {
                write!(writer, "{} ", Timestamp::now())?;
            }
        }

        if self.display_level {
            let level = meta.level();
            // Same colors as tracing
            if ansi {
                match *level {
                    tracing::Level::TRACE => write!(writer, "{} ", level.purple())?,
                    tracing::Level::DEBUG => write!(writer, "{} ", level.blue())?,
                    tracing::Level::INFO => write!(writer, "{} ", level.green())?,
                    tracing::Level::WARN => write!(writer, "{} ", level.yellow())?,
                    tracing::Level::ERROR => write!(writer, "{} ", level.red())?,
                }
            } else {
                write!(writer, "{level} ")?;
            }
        }

        if self.show_spans {
            let span = event.parent();
            let mut seen = false;

            let span = span
                .and_then(|id| ctx.span(id))
                .or_else(|| ctx.lookup_current());

            let scope = span.into_iter().flat_map(|span| span.scope().from_root());

            for span in scope {
                seen = true;
                if ansi {
                    write!(writer, "{}:", span.metadata().name().bold())?;
                } else {
                    write!(writer, "{}:", span.metadata().name())?;
                }
            }

            if seen {
                writer.write_char(' ')?;
            }
        }

        ctx.field_format().format_fields(writer.by_ref(), event)?;

        writeln!(writer)
    }
}

/// Configure `tracing` based on the given [`Level`], taking into account the `RUST_LOG` environment
/// variable.
///
/// The [`Level`] is used to dictate the default filters (which can be overridden by the `RUST_LOG`
/// environment variable) along with the formatting of the output. For example, [`Level::Verbose`]
/// includes targets and timestamps, along with all `uv=debug` messages by default.
pub(crate) fn setup_logging(
    level: Level,
    durations: impl Layer<Registry> + Send + Sync,
    color: ColorChoice,
    log_path: Option<&PathBuf>,
    file_log_level: FileLogLevel,
) -> anyhow::Result<()> {
    // We use directives here to ensure `RUST_LOG` can override them
    let default_directive = match level {
        Level::Off => {
            // Show nothing
            tracing::level_filters::LevelFilter::OFF.into()
        }
        Level::DebugUv => {
            // Show `DEBUG` messages from the CLI crate (and ERROR/WARN/INFO)
            Directive::from_str("uv=debug").unwrap()
        }
        Level::TraceUv => {
            // Show `TRACE` messages from the CLI crate (and ERROR/WARN/INFO/DEBUG)
            Directive::from_str("uv=trace").unwrap()
        }
        Level::TraceAll => {
            // Show all `TRACE` messages (and ERROR/WARN/INFO/DEBUG)
            Directive::from_str("trace").unwrap()
        }
    };

    // Only record our own spans.
    let durations_layer = durations.with_filter(
        tracing_subscriber::filter::Targets::new()
            .with_target("", tracing::level_filters::LevelFilter::INFO),
    );

    let subscriber = tracing_subscriber::registry().with(durations_layer);

    // Building the layers for logging sort of like a builder pattern
    let mut layers = Vec::new();

    let filter = EnvFilter::builder()
        .with_default_directive(default_directive)
        .from_env()
        .context("Invalid RUST_LOG directives")?;

    // Determine our final color settings and create an anstream wrapper based on it.
    //
    // The tracing `with_ansi` function on affects color tracing adds *on top of* the
    // log messages. This means that if we `debug!("{}", "hello".green())`,
    // (a thing we absolutely do throughout uv), then there will still be color
    // in the logs, which is undesirable.
    //
    // So we tell tracing to print to an anstream wrapper around stderr that force-strips ansi.
    // Given we do this, using `with_ansi` at all is arguably pointless, but it feels morally
    // correct to still do it? I don't know what would break if we didn't... but why find out?
    let (ansi, color_choice) =
        match color.and_colorchoice(anstream::Stderr::choice(&std::io::stderr())) {
            ColorChoice::Always => (true, anstream::ColorChoice::Always),
            ColorChoice::Never => (false, anstream::ColorChoice::Never),
            ColorChoice::Auto => unreachable!("anstream can't return auto as choice"),
        };
    let writer = std::sync::Mutex::new(anstream::AutoStream::new(std::io::stderr(), color_choice));

<<<<<<< HEAD
    let detailed_logging = std::env::var(uv_static::EnvVars::UV_LOG_CONTEXT).is_ok();

    if detailed_logging {
        // Regardless of the tracing level, include the uptime and target for each message.
        layers.push(
            HierarchicalLayer::default()
                .with_targets(true)
                .with_timer(Uptime::default())
                .with_writer(writer)
                .with_ansi(ansi)
                .with_filter(filter)
                .boxed(),
        );
=======
    let detailed_logging = std::env::var(EnvVars::UV_LOG_CONTEXT).is_ok();
    if detailed_logging {
        // Regardless of the tracing level, include the uptime and target for each message.
        tracing_subscriber::registry()
            .with(durations_layer)
            .with(
                HierarchicalLayer::default()
                    .with_targets(true)
                    .with_timer(Uptime::default())
                    .with_writer(writer)
                    .with_ansi(ansi)
                    .with_filter(filter),
            )
            .init();
>>>>>>> 7340ff72
    } else {
        // Regardless of the tracing level, show messages without any adornment.
        let format = UvFormat {
            display_timestamp: false,
            display_level: true,
            show_spans: false,
        };
<<<<<<< HEAD
        layers.push(
            tracing_subscriber::fmt::layer()
                .event_format(format)
                .with_writer(writer)
                .with_ansi(ansi)
                .with_filter(filter)
                .boxed(),
        );
    }

    // If log path is provided the setup for persistent file logging is done
    if let Some(path) = log_path {
        // file_filter sets the level of logs by default debug logs are written to the file
        let file_directive = match file_log_level {
            FileLogLevel::DebugUv => "uv=debug",
            FileLogLevel::TraceUv => "uv=trace",
            FileLogLevel::TraceAll => "trace",
        };
        let file_filter =
            EnvFilter::try_new(file_directive).unwrap_or_else(|_| EnvFilter::new("uv=debug"));

        let mut new_path = path.clone();
        new_path.set_extension("log");

        // Discuss if previous content should be overwritten or appended.
        // Should it panic or gracefully exit just without logging in case of failure to open or create the file.
        let log_file = fs_err::OpenOptions::new()
            .append(true)
            .create(true)
            .open(&new_path)
            .with_context(|| format!("{} {}", uv_static::LOG_FILE_ERROR, new_path.display()))?;

        // Forcing no anstream in file logs, I don't like the idea of using the same env variable NO_COLOR or cli flag to control both console and file logs
        // If there is a case to introduce color for file logs we can introduce a new env variable or cli flag for it.
        // fs_err doesn't implement RawStream so we Box it and then cast it to the trait std::io::Write, and Send is needed to be explicitly specified as Mutex needs to be shared between threads.
        let file_writer = std::sync::Mutex::new(anstream::AutoStream::new(
            Box::new(log_file) as Box<dyn std::io::Write + Send>,
            anstream::ColorChoice::Never,
        ));

        let detailed_file_logging = std::env::var(uv_static::EnvVars::UV_FILE_LOG_CONTEXT).is_ok();

        // Depending on the log level, different layers are added to the subscriber.
        // An equivalent of `RUST_LOG` for file logs might be needed to be implemented.
        if detailed_file_logging {
            layers.push(
                HierarchicalLayer::default()
                    .with_targets(true)
                    .with_timer(Uptime::default())
                    .with_writer(file_writer)
                    .with_filter(file_filter)
                    .boxed(),
            );
        } else {
            let file_format = UvFormat {
                // Setting timestamp display as false as to mimic the behavior of the console logs
                // however wanted to discuss: the case where user might want to know when they wrote the logs
                display_timestamp: false,
                display_level: true,
                show_spans: false,
            };
            layers.push(
                tracing_subscriber::fmt::layer()
                    .event_format(file_format)
                    .with_writer(file_writer)
                    .with_filter(file_filter)
                    .boxed(),
            );
        }
    };

    subscriber.with(layers).init();
=======

        tracing_subscriber::registry()
            .with(durations_layer)
            .with(
                tracing_subscriber::fmt::layer()
                    .event_format(format)
                    .with_writer(writer)
                    .with_ansi(ansi)
                    .with_filter(filter),
            )
            .init();
    }
>>>>>>> 7340ff72

    Ok(())
}

/// Setup the `TRACING_DURATIONS_FILE` environment variable to enable tracing durations.
#[cfg(feature = "tracing-durations-export")]
pub(crate) fn setup_duration() -> anyhow::Result<(
    Option<DurationsLayer<Registry>>,
    Option<DurationsLayerDropGuard>,
)> {
    if let Ok(location) = std::env::var(EnvVars::TRACING_DURATIONS_FILE) {
        let location = std::path::PathBuf::from(location);
        if let Some(parent) = location.parent() {
            fs_err::create_dir_all(parent)
                .context("Failed to create parent of TRACING_DURATIONS_FILE")?;
        }
        let plot_config = PlotConfig {
            multi_lane: true,
            min_length: None,
            remove: Some(
                ["get_cached_with_callback".to_string()]
                    .into_iter()
                    .collect(),
            ),
            ..PlotConfig::default()
        };
        let (layer, guard) = DurationsLayerBuilder::default()
            .durations_file(&location)
            .plot_file(location.with_extension("svg"))
            .plot_config(plot_config)
            .build()
            .context("Couldn't create TRACING_DURATIONS_FILE files")?;
        Ok((Some(layer), Some(guard)))
    } else {
        Ok((None, None))
    }
}<|MERGE_RESOLUTION|>--- conflicted
+++ resolved
@@ -184,7 +184,6 @@
         };
     let writer = std::sync::Mutex::new(anstream::AutoStream::new(std::io::stderr(), color_choice));
 
-<<<<<<< HEAD
     let detailed_logging = std::env::var(uv_static::EnvVars::UV_LOG_CONTEXT).is_ok();
 
     if detailed_logging {
@@ -198,22 +197,6 @@
                 .with_filter(filter)
                 .boxed(),
         );
-=======
-    let detailed_logging = std::env::var(EnvVars::UV_LOG_CONTEXT).is_ok();
-    if detailed_logging {
-        // Regardless of the tracing level, include the uptime and target for each message.
-        tracing_subscriber::registry()
-            .with(durations_layer)
-            .with(
-                HierarchicalLayer::default()
-                    .with_targets(true)
-                    .with_timer(Uptime::default())
-                    .with_writer(writer)
-                    .with_ansi(ansi)
-                    .with_filter(filter),
-            )
-            .init();
->>>>>>> 7340ff72
     } else {
         // Regardless of the tracing level, show messages without any adornment.
         let format = UvFormat {
@@ -221,7 +204,6 @@
             display_level: true,
             show_spans: false,
         };
-<<<<<<< HEAD
         layers.push(
             tracing_subscriber::fmt::layer()
                 .event_format(format)
@@ -292,24 +274,10 @@
             );
         }
     };
-
-    subscriber.with(layers).init();
-=======
-
-        tracing_subscriber::registry()
-            .with(durations_layer)
-            .with(
-                tracing_subscriber::fmt::layer()
-                    .event_format(format)
-                    .with_writer(writer)
-                    .with_ansi(ansi)
-                    .with_filter(filter),
-            )
-            .init();
-    }
->>>>>>> 7340ff72
-
-    Ok(())
+ 
+  subscriber.with(layers).init();
+
+  Ok(())
 }
 
 /// Setup the `TRACING_DURATIONS_FILE` environment variable to enable tracing durations.
